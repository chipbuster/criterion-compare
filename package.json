--- conflicted
+++ resolved
@@ -33,13 +33,8 @@
     "@vercel/ncc": "^0.31.1",
     "eslint": "^7.32.0",
     "eslint-plugin-github": "^4.3.2",
-<<<<<<< HEAD
-    "eslint-plugin-jest": "^25.0.5",
     "jest": "^27.4.3",
-=======
     "eslint-plugin-jest": "^25.3.0",
-    "jest": "^27.2.5",
->>>>>>> d8439135
     "js-yaml": "^4.1.0",
     "prettier": "2.5.1",
     "ts-jest": "^27.0.5",
